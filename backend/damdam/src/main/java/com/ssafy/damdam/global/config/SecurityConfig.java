--- conflicted
+++ resolved
@@ -96,12 +96,8 @@
 			"https://localhost:8080",
 			"http://localhost:5173",
 			"https://localhost:5173",
-<<<<<<< HEAD
-
-=======
 			"http://localhost:3000",
 			"https://localhost:3000",
->>>>>>> bdac2947
 			"http://k12s202.p.ssafy.io",
 			"https://k12s202.p.ssafy.io"
 		));
