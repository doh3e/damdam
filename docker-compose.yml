version: '3.8'

services:
  postgres:
    image: postgres:17
    container_name: postgres
    environment:
      - POSTGRES_DB=damdam
      - POSTGRES_USER=postgres
      - POSTGRES_PASSWORD=ssafy
    ports:
      - "5432:5432"
    networks:
      - app-network
    volumes:
      - db-data:/var/lib/postgresql/data

  redis:
    image: redis:6
    container_name: redis
    # Redis 설정을 CLI 플래그로 직접 전달
    command: [
      "redis-server",
      "--requirepass", "ssafy!@",
      "--maxmemory", "1gb",
      "--maxmemory-policy", "allkeys-lru"
    ]
    ports:
      - "6379:6379"
    networks:
      - app-network

  backend:
    build:
      context: ./backend
    container_name: backend
    ports:
      - "8080:8080"
    depends_on:
      - ai-data
      - ai-audio
      - postgres
      - redis

    volumes:
      # 보안용 API-KEY 프로퍼티 파일 (절대경로)
      - /home/ubuntu/S12P31S202/backend/damdam/src/main/resources/application-API-KEY.properties:/config/application-API-KEY.properties:ro
      # 로컬용 프로퍼티 파일 (상대경로)
      - ./backend/damdam/src/main/resources/application-local.properties:/config/application-local.properties:ro

    environment:
      # /config 디렉토리의 모든 application-*.properties 파일을 추가로 로드
      - SPRING_CONFIG_ADDITIONAL_LOCATION=file:/config/

      # 활성 프로파일 (API-KEY 먼저, 그 다음 local)
      - SPRING_PROFILES_ACTIVE=API-KEY,local

      # Jenkins Credentials 로 주입된 JWT 시크릿
      - SPRING_JWT_SECRET

      # 나머지 env-vars
      - FASTAPI_BASE_URL=http://ai-data:8001
      - AUDIO_SERVICE_URL=http://ai-audio:8002
      - POSTGRE_URL=jdbc:postgresql://postgres:5432/damdam
      - POSTGRE_USERNAME=postgres
      - POSTGRE_PASSWORD=ssafy
      - REDIS_HOST=redis
      - REDIS_PASSWORD=ssafy!@

    networks:
      - app-network
  # backend:
  #   build:
  #     context: ./backend
  #   container_name: backend
  #   ports:
  #     - "8080:8080"
  #   depends_on:
  #     - ai-data
  #     - ai-audio
  #     - postgres
  #     - redis

  #   # 외부 props 파일 마운트
  #   volumes:
  #     - ./backend/src/main/resources/application-API-KEY.properties:/config/application-API-KEY.properties:ro

  #   environment:
  #     # application-API-KEY.properties 파일을 추가로 로드
  #     - SPRING_CONFIG_ADDITIONAL_LOCATION=file:/config/application-API-KEY.properties

  #     # 활성 프로파일 (API-KEY 프로파일이 먼저 와야 위 파일이 적용됩니다)
  #     - SPRING_PROFILES_ACTIVE=API-KEY,local

  #     # Jenkins Credentials 로 주입된 JWT 시크릿
  #     - SPRING_JWT_SECRET

  #     # 나머지 env-vars
  #     - FASTAPI_BASE_URL=http://ai-data:8001
  #     - AUDIO_SERVICE_URL=http://ai-audio:8002
  #     - POSTGRE_URL=jdbc:postgresql://postgres:5432/damdam
  #     - POSTGRE_USERNAME=postgres
  #     - POSTGRE_PASSWORD=ssafy
  #     - REDIS_HOST=redis
  #     - REDIS_PASSWORD=ssafy!@

  #   networks:
  #     - app-network
  frontend:
    build:
      context: ./frontend
      args:
        NEXT_PUBLIC_DAMDAM_BASE_URL: "https://k12s202.p.ssafy.io/api/v1/damdam"
        NEXT_PUBLIC_WEBSOCKET_URL:    "wss://k12s202.p.ssafy.io/ws-connect"
        NEXT_PUBLIC_GOOGLE_LOGIN_URL: "https://k12s202.p.ssafy.io/oauth2/authorization/google"
        NEXT_PUBLIC_NAVER_LOGIN_URL:  "https://k12s202.p.ssafy.io/oauth2/authorization/naver"
        NEXT_PUBLIC_KAKAO_LOGIN_URL:  "https://k12s202.p.ssafy.io/oauth2/authorization/kakao"
<<<<<<< HEAD
        OPEN_API_KEY: "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"
=======
        OPENAI_API_KEY:  "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"
>>>>>>> d763b6da
    environment:
      - NODE_ENV=production      # 런타임에서도 NODE_ENV 확인용
      - OPEN_API_KEY=${OPENAI_API_KEY}
    ports:
      - "3000:3000"     
  ai-data:
    image: hashicorp/http-echo:latest
    container_name: ai-data
    command: ["-text={\"status\":\"up\"}", "-status-code=200", "-listen=:8001"]
    ports:
      - "8001:8001"
    networks:
      - app-network

  ai-audio:
    image: hashicorp/http-echo:latest
    container_name: ai-analyze
    command: ["-text={\"status\":\"up\"}", "-status-code=200", "-listen=:8002"]
    ports:
      - "8002:8002"
    networks:
      - app-network

networks:
  app-network:
    driver: bridge

volumes:
  db-data:<|MERGE_RESOLUTION|>--- conflicted
+++ resolved
@@ -115,14 +115,12 @@
         NEXT_PUBLIC_GOOGLE_LOGIN_URL: "https://k12s202.p.ssafy.io/oauth2/authorization/google"
         NEXT_PUBLIC_NAVER_LOGIN_URL:  "https://k12s202.p.ssafy.io/oauth2/authorization/naver"
         NEXT_PUBLIC_KAKAO_LOGIN_URL:  "https://k12s202.p.ssafy.io/oauth2/authorization/kakao"
-<<<<<<< HEAD
-        OPEN_API_KEY: "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"
-=======
-        OPENAI_API_KEY:  "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"
->>>>>>> d763b6da
+
+        OPENAI_API_KEY: "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"
+
     environment:
       - NODE_ENV=production      # 런타임에서도 NODE_ENV 확인용
-      - OPEN_API_KEY=${OPENAI_API_KEY}
+      - OPENAI_API_KEY=${OPENAI_API_KEY}
     ports:
       - "3000:3000"     
   ai-data:
